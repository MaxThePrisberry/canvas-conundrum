--- conflicted
+++ resolved
@@ -250,11 +250,7 @@
 **Central Grid Mechanics:**
 - **Dynamic Scaling**: Grid size automatically scales with player count
 - **Fragment Creation**: Each completed individual puzzle becomes one movable fragment
-<<<<<<< HEAD
-- **Position Assignment**: Fragments appear at random unoccupied grid spaces when the player assigned to the segment completes their individual puzzle
-=======
 - **Unassigned Fragments**: If more fragments in central puzzle than players, unassigned fragments appear gradually as players finish individual fragments
->>>>>>> 864b7d1b
 - **Movement Rules**: Players can move their own fragments and unassigned fragments
 - **Collaboration Features**: Recommendation system for strategic coordination
 
